---
layout: "api/_layout:content"
---

<h1 class="font-size-4">Packages</h1>
{% for package in data.typedoc.packages %}
<section class="panel panel-white leader-1">
  <small class="label right">Version {{package.pkg.version}}</small>
<<<<<<< HEAD
  <h2 class="{{package.icon}} font-size-3 trailer-half"> {% link package.pageUrl, package.pkg.name, class="tsd-kind-icon" %}</h2>
  <p>{{package.pkg.description}}</p>
  <h2 class="font-size--1 trailer-half">NPM Install:</h2>
  <pre><code>{% npmInstallCmd package %}</code></pre>
  <h2 class="font-size--1 trailer-half">CDN URL:</h2>
  <pre><code>{% cdnUrl package %}</code></pre>
=======
  <h2 class="{{package.icon}} font-size-3 trailer-half"> {% link baseUrl + package.pageUrl, package.pkg.name, class="tsd-kind-icon" %}</h2>
  <p class="trailer-half">{{package.pkg.description}}</p>
>>>>>>> ad518bf9
  <hr class="leader-half trailer-half">
  <ul class="list-plain package-contents">
  {% for declaration in package.declarations %}
    <li class="{{declaration.icon}}">{% link baseUrl + declaration.pageUrl, declaration.name, class="tsd-kind-icon" %}</li>
  {% endfor %}
  </ul>
</section>
{% endfor %}
</div><|MERGE_RESOLUTION|>--- conflicted
+++ resolved
@@ -6,17 +6,12 @@
 {% for package in data.typedoc.packages %}
 <section class="panel panel-white leader-1">
   <small class="label right">Version {{package.pkg.version}}</small>
-<<<<<<< HEAD
-  <h2 class="{{package.icon}} font-size-3 trailer-half"> {% link package.pageUrl, package.pkg.name, class="tsd-kind-icon" %}</h2>
+  <h2 class="{{package.icon}} font-size-3 trailer-half"> {% link baseUrl + package.pageUrl, package.pkg.name, class="tsd-kind-icon" %}</h2>
   <p>{{package.pkg.description}}</p>
-  <h2 class="font-size--1 trailer-half">NPM Install:</h2>
+  <h3 class="font-size--1 trailer-half">NPM Install:</h2>
   <pre><code>{% npmInstallCmd package %}</code></pre>
-  <h2 class="font-size--1 trailer-half">CDN URL:</h2>
+  <h3 class="font-size--1 trailer-half">CDN URL:</h2>
   <pre><code>{% cdnUrl package %}</code></pre>
-=======
-  <h2 class="{{package.icon}} font-size-3 trailer-half"> {% link baseUrl + package.pageUrl, package.pkg.name, class="tsd-kind-icon" %}</h2>
-  <p class="trailer-half">{{package.pkg.description}}</p>
->>>>>>> ad518bf9
   <hr class="leader-half trailer-half">
   <ul class="list-plain package-contents">
   {% for declaration in package.declarations %}
