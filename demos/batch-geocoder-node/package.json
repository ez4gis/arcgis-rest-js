{
  "name": "batch-geocoder",
  "version": "2.0.3",
  "description": "arcgis-rest-js batch geocode sample",
  "main": "batch-geocode.js",
  "scripts": {
    "test": "echo \"Error: no test specified\" && exit 1",
    "start": "node batch-geocode.js"
  },
  "repository": {
    "type": "git",
    "url": "git+https://github.com/Esri/arcgis-rest-js.git"
  },
  "keywords": [
    "geocode",
    "batch",
    "arcgis",
    "rest",
    "js",
    "arcgis-rest-js"
  ],
  "author": "Max Payson (mpayson)",
  "license": "Apache-2.0",
  "private": true,
  "bugs": {
    "url": "https://github.com/Esri/arcgis-rest-js/issues"
  },
  "homepage": "https://github.com/Esri/arcgis-rest-js#readme",
  "dependencies": {
    "@esri/arcgis-rest-auth": "^2.0.3",
    "@esri/arcgis-rest-common": "^1.19.2",
<<<<<<< HEAD
    "@esri/arcgis-rest-geocoding": "^2.0.2",
    "@esri/arcgis-rest-request": "^2.0.2",
    "cross-fetch": "^3.0.0",
=======
    "@esri/arcgis-rest-geocoding": "^2.0.3",
    "@esri/arcgis-rest-request": "^2.0.3",
    "isomorphic-fetch": "^2.2.1",
>>>>>>> 66781963
    "isomorphic-form-data": "^2.0.0",
    "papaparse": "^4.6.0"
  }
}<|MERGE_RESOLUTION|>--- conflicted
+++ resolved
@@ -29,15 +29,9 @@
   "dependencies": {
     "@esri/arcgis-rest-auth": "^2.0.3",
     "@esri/arcgis-rest-common": "^1.19.2",
-<<<<<<< HEAD
-    "@esri/arcgis-rest-geocoding": "^2.0.2",
-    "@esri/arcgis-rest-request": "^2.0.2",
-    "cross-fetch": "^3.0.0",
-=======
     "@esri/arcgis-rest-geocoding": "^2.0.3",
     "@esri/arcgis-rest-request": "^2.0.3",
-    "isomorphic-fetch": "^2.2.1",
->>>>>>> 66781963
+    "cross-fetch": "^3.0.0",
     "isomorphic-form-data": "^2.0.0",
     "papaparse": "^4.6.0"
   }
