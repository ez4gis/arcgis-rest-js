/* Copyright (c) 2018 Environmental Systems Research Institute, Inc.
 * Apache-2.0 */

import {
  addFeatures,
  updateFeatures,
  deleteFeatures,
  IDeleteFeaturesRequestOptions,
  IUpdateFeaturesRequestOptions
} from "../src/index";

import * as fetchMock from "fetch-mock";

import {
  addFeaturesResponse,
  updateFeaturesResponse,
  deleteFeaturesResponse
} from "./mocks/feature";

const serviceUrl =
  "https://services.arcgis.com/f8b/arcgis/rest/services/Custom/FeatureServer/0";

describe("feature", () => {
  afterEach(fetchMock.restore);

  it("should return objectId of the added feature and a truthy success", done => {
    const requestOptions = {
      url: serviceUrl,
      features: [
        {
          geometry: {
            x: -9177311.62541634,
            y: 4247151.205222242,
            spatialReference: {
              wkid: 102100,
              latestWkid: 3857
            }
          },
          attributes: {
            Tree_ID: 102,
            Collected: 1349395200000,
            Crew: "Linden+ Forrest+ Johnny"
          }
        }
      ]
    };
    fetchMock.once("*", addFeaturesResponse);
    addFeatures(requestOptions)
      .then(response => {
        expect(fetchMock.called()).toBeTruthy();
        const [url, options]: [string, RequestInit] = fetchMock.lastCall("*");
        expect(url).toEqual(`${requestOptions.url}/addFeatures`);
        expect(options.body).toContain(
          "features=" +
            encodeURIComponent(
              '[{"geometry":{"x":-9177311.62541634,"y":4247151.205222242,"spatialReference":{"wkid":102100,"latestWkid":3857}},"attributes":{"Tree_ID":102,"Collected":1349395200000,"Crew":"Linden+ Forrest+ Johnny"}}]'
            )
        );
        expect(options.method).toBe("POST");
        expect(response.addResults[0].objectId).toEqual(1001);
        expect(response.addResults[0].success).toEqual(true);
        done();
      })
      .catch(e => {
        fail(e);
      });
  });

  it("should return objectId of the updated feature and a truthy success", done => {
    const requestOptions = {
      url: serviceUrl,
      features: [
        {
          attributes: {
            OBJECTID: 1001,
            Street: "NO",
            Native: "YES"
          }
        }
      ],
      rollbackOnFailure: false
    } as IUpdateFeaturesRequestOptions;
    fetchMock.once("*", updateFeaturesResponse);
    updateFeatures(requestOptions)
      .then(response => {
        expect(fetchMock.called()).toBeTruthy();
        const [url, options]: [string, RequestInit] = fetchMock.lastCall("*");
        expect(url).toEqual(`${requestOptions.url}/updateFeatures`);
        expect(options.method).toBe("POST");
        expect(options.body).toContain(
          "features=" +
            encodeURIComponent(
              '[{"attributes":{"OBJECTID":1001,"Street":"NO","Native":"YES"}}]'
            )
        );
        expect(options.body).toContain("rollbackOnFailure=false");
        expect(response.updateResults[0].success).toEqual(true);
        done();
      })
      .catch(e => {
        fail(e);
      });
  });

  it("should return objectId of the deleted feature and a truthy success", done => {
    const requestOptions = {
      url: serviceUrl,
      objectIds: [1001],
      where: "1=1"
    } as IDeleteFeaturesRequestOptions;
    fetchMock.once("*", deleteFeaturesResponse);
    deleteFeatures(requestOptions)
      .then(response => {
        expect(fetchMock.called()).toBeTruthy();
        const [url, options]: [string, RequestInit] = fetchMock.lastCall("*");
        expect(url).toEqual(`${requestOptions.url}/deleteFeatures`);
        expect(options.body).toContain("objectIds=1001");
        expect(options.body).toContain("where=1%3D1");
        expect(options.method).toBe("POST");
        expect(response.deleteResults[0].objectId).toEqual(
          requestOptions.objectIds[0]
        );
        expect(response.deleteResults[0].success).toEqual(true);
        done();
      })
      .catch(e => {
        fail(e);
      });
  });
<<<<<<< HEAD

  // tests for depreciated params
  // remove when `adds`, `updates` and `deletes` params removed
  it("should return objectId of the added feature and a truthy success", done => {
    const requestOptions = {
      url: serviceUrl,
      features: [
        {
          geometry: {
            x: -9177311.62541634,
            y: 4247151.205222242,
            spatialReference: {
              wkid: 102100,
              latestWkid: 3857
            }
          },
          attributes: {
            Tree_ID: 102,
            Collected: 1349395200000,
            Crew: "Linden+ Forrest+ Johnny"
          }
        }
      ], // for linting
      adds: [
        {
          geometry: {
            x: -9177311.62541634,
            y: 4247151.205222242,
            spatialReference: {
              wkid: 102100,
              latestWkid: 3857
            }
          },
          attributes: {
            Tree_ID: 102,
            Collected: 1349395200000,
            Crew: "Linden+ Forrest+ Johnny"
          }
        }
      ]
    };
    fetchMock.once("*", addFeaturesResponse);
    addFeatures(requestOptions)
      .then(response => {
        expect(fetchMock.called()).toBeTruthy();
        const [url, options]: [string, RequestInit] = fetchMock.lastCall("*");
        expect(url).toEqual(`${requestOptions.url}/addFeatures`);
        expect(options.body).toContain(
          "features=" +
            encodeURIComponent(
              '[{"geometry":{"x":-9177311.62541634,"y":4247151.205222242,"spatialReference":{"wkid":102100,"latestWkid":3857}},"attributes":{"Tree_ID":102,"Collected":1349395200000,"Crew":"Linden+ Forrest+ Johnny"}}]'
            )
        );
        expect(options.method).toBe("POST");
        expect(response.addResults[0].objectId).toEqual(1001);
        expect(response.addResults[0].success).toEqual(true);
        done();
      })
      .catch(e => {
        fail(e);
      });
  });

  it("should return objectId of the updated feature and a truthy success", done => {
    const requestOptions = {
      url: serviceUrl,
      features: [
        {
          attributes: {
            OBJECTID: 1001,
            Street: "NO",
            Native: "YES"
          }
        }
      ],
      rollbackOnFailure: false
    } as IUpdateFeaturesRequestOptions;
    fetchMock.once("*", updateFeaturesResponse);
    updateFeatures(requestOptions)
      .then(response => {
        expect(fetchMock.called()).toBeTruthy();
        const [url, options]: [string, RequestInit] = fetchMock.lastCall("*");
        expect(url).toEqual(`${requestOptions.url}/updateFeatures`);
        expect(options.method).toBe("POST");
        expect(options.body).toContain(
          "features=" +
            encodeURIComponent(
              '[{"attributes":{"OBJECTID":1001,"Street":"NO","Native":"YES"}}]'
            )
        );
        expect(options.body).toContain("rollbackOnFailure=false");
        expect(response.updateResults[0].success).toEqual(true);
        done();
      })
      .catch(e => {
        fail(e);
      });
  });

  it("should return objectId of the deleted feature and a truthy success", done => {
    const requestOptions = {
      url: serviceUrl,
      objectIds: [1001],
      where: "1=1"
    } as IDeleteFeaturesRequestOptions;
    fetchMock.once("*", deleteFeaturesResponse);
    deleteFeatures(requestOptions)
      .then(response => {
        expect(fetchMock.called()).toBeTruthy();
        const [url, options]: [string, RequestInit] = fetchMock.lastCall("*");
        expect(url).toEqual(`${requestOptions.url}/deleteFeatures`);
        expect(options.body).toContain("objectIds=1001");
        expect(options.body).toContain("where=1%3D1");
        expect(options.method).toBe("POST");
        expect(response.deleteResults[0].objectId).toEqual(
          requestOptions.objectIds[0]
        );
        expect(response.deleteResults[0].success).toEqual(true);
        done();
      })
      .catch(e => {
        fail(e);
      });
  });
=======
>>>>>>> 0f750ea6
});<|MERGE_RESOLUTION|>--- conflicted
+++ resolved
@@ -127,131 +127,4 @@
         fail(e);
       });
   });
-<<<<<<< HEAD
-
-  // tests for depreciated params
-  // remove when `adds`, `updates` and `deletes` params removed
-  it("should return objectId of the added feature and a truthy success", done => {
-    const requestOptions = {
-      url: serviceUrl,
-      features: [
-        {
-          geometry: {
-            x: -9177311.62541634,
-            y: 4247151.205222242,
-            spatialReference: {
-              wkid: 102100,
-              latestWkid: 3857
-            }
-          },
-          attributes: {
-            Tree_ID: 102,
-            Collected: 1349395200000,
-            Crew: "Linden+ Forrest+ Johnny"
-          }
-        }
-      ], // for linting
-      adds: [
-        {
-          geometry: {
-            x: -9177311.62541634,
-            y: 4247151.205222242,
-            spatialReference: {
-              wkid: 102100,
-              latestWkid: 3857
-            }
-          },
-          attributes: {
-            Tree_ID: 102,
-            Collected: 1349395200000,
-            Crew: "Linden+ Forrest+ Johnny"
-          }
-        }
-      ]
-    };
-    fetchMock.once("*", addFeaturesResponse);
-    addFeatures(requestOptions)
-      .then(response => {
-        expect(fetchMock.called()).toBeTruthy();
-        const [url, options]: [string, RequestInit] = fetchMock.lastCall("*");
-        expect(url).toEqual(`${requestOptions.url}/addFeatures`);
-        expect(options.body).toContain(
-          "features=" +
-            encodeURIComponent(
-              '[{"geometry":{"x":-9177311.62541634,"y":4247151.205222242,"spatialReference":{"wkid":102100,"latestWkid":3857}},"attributes":{"Tree_ID":102,"Collected":1349395200000,"Crew":"Linden+ Forrest+ Johnny"}}]'
-            )
-        );
-        expect(options.method).toBe("POST");
-        expect(response.addResults[0].objectId).toEqual(1001);
-        expect(response.addResults[0].success).toEqual(true);
-        done();
-      })
-      .catch(e => {
-        fail(e);
-      });
-  });
-
-  it("should return objectId of the updated feature and a truthy success", done => {
-    const requestOptions = {
-      url: serviceUrl,
-      features: [
-        {
-          attributes: {
-            OBJECTID: 1001,
-            Street: "NO",
-            Native: "YES"
-          }
-        }
-      ],
-      rollbackOnFailure: false
-    } as IUpdateFeaturesRequestOptions;
-    fetchMock.once("*", updateFeaturesResponse);
-    updateFeatures(requestOptions)
-      .then(response => {
-        expect(fetchMock.called()).toBeTruthy();
-        const [url, options]: [string, RequestInit] = fetchMock.lastCall("*");
-        expect(url).toEqual(`${requestOptions.url}/updateFeatures`);
-        expect(options.method).toBe("POST");
-        expect(options.body).toContain(
-          "features=" +
-            encodeURIComponent(
-              '[{"attributes":{"OBJECTID":1001,"Street":"NO","Native":"YES"}}]'
-            )
-        );
-        expect(options.body).toContain("rollbackOnFailure=false");
-        expect(response.updateResults[0].success).toEqual(true);
-        done();
-      })
-      .catch(e => {
-        fail(e);
-      });
-  });
-
-  it("should return objectId of the deleted feature and a truthy success", done => {
-    const requestOptions = {
-      url: serviceUrl,
-      objectIds: [1001],
-      where: "1=1"
-    } as IDeleteFeaturesRequestOptions;
-    fetchMock.once("*", deleteFeaturesResponse);
-    deleteFeatures(requestOptions)
-      .then(response => {
-        expect(fetchMock.called()).toBeTruthy();
-        const [url, options]: [string, RequestInit] = fetchMock.lastCall("*");
-        expect(url).toEqual(`${requestOptions.url}/deleteFeatures`);
-        expect(options.body).toContain("objectIds=1001");
-        expect(options.body).toContain("where=1%3D1");
-        expect(options.method).toBe("POST");
-        expect(response.deleteResults[0].objectId).toEqual(
-          requestOptions.objectIds[0]
-        );
-        expect(response.deleteResults[0].success).toEqual(true);
-        done();
-      })
-      .catch(e => {
-        fail(e);
-      });
-  });
-=======
->>>>>>> 0f750ea6
 });