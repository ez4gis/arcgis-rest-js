--- conflicted
+++ resolved
@@ -16,28 +16,12 @@
     "tslib": "^1.9.3"
   },
   "devDependencies": {
-<<<<<<< HEAD
-    "@esri/arcgis-rest-common-types": "^1.19.2",
     "@esri/arcgis-rest-request": "^1.19.2",
     "@esri/arcgis-rest-common": "^1.19.2"
   },
   "peerDependencies": {
-    "@esri/arcgis-rest-common-types": "^1.19.2",
     "@esri/arcgis-rest-request": "^1.19.2",
     "@esri/arcgis-rest-common": "^1.19.2"
-=======
-    "@esri/arcgis-rest-request": "^1.19.2",
-    "@esri/arcgis-rest-common": "^1.19.2",
-    "@esri/arcgis-rest-auth": "^1.19.2",
-    "@esri/arcgis-rest-portal": "^1.19.2"
-
-  },
-  "peerDependencies": {
-    "@esri/arcgis-rest-request": "^1.19.2",
-    "@esri/arcgis-rest-common": "^1.19.2",
-    "@esri/arcgis-rest-auth": "^1.19.2",
-    "@esri/arcgis-rest-portal": "^1.19.2"
->>>>>>> 0f750ea6
   },
   "scripts": {
     "prepare": "npm run build",
