--- conflicted
+++ resolved
@@ -1,11 +1,7 @@
 /* Copyright (c) 2018 Environmental Systems Research Institute, Inc.
  * Apache-2.0 */
 
-<<<<<<< HEAD
 import { request, ErrorTypes, setDefaultRequestOptions } from "../src/index";
-=======
-import { request, ErrorTypes, IParamsBuilder } from "../src/index";
->>>>>>> 18b3967d
 import * as fetchMock from "fetch-mock";
 import {
   SharingRestInfo,
@@ -265,7 +261,6 @@
       });
   });
 
-<<<<<<< HEAD
   it("should allow setting defaults for all requests", done => {
     fetchMock.once("*", SharingRestInfo);
 
@@ -334,7 +329,8 @@
     });
 
     console.warn = oldWarn;
-=======
+  });
+
   describe("should impliment the IParamBuilder and IParamsBuilder interfaces builder", () => {
     it("should encode a param that impliments IParamBuilder", done => {
       fetchMock.once("*", GeoJSONFeatureCollection);
@@ -357,7 +353,6 @@
           fail(e);
         });
     });
->>>>>>> 18b3967d
   });
 
   describe("should throw errors when required dependencies are missing", () => {
