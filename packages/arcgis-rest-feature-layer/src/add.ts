--- conflicted
+++ resolved
@@ -7,17 +7,9 @@
   appendCustomParams
 } from "@esri/arcgis-rest-request";
 
-<<<<<<< HEAD
-import { ISharedEditOptions, IEditFeatureResult } from "./helpers";
-=======
 import { IFeature } from "@esri/arcgis-rest-types";
 
-import {
-  ILayerRequestOptions,
-  IEditFeaturesParams,
-  IEditFeatureResult
-} from "./helpers";
->>>>>>> 9028d820
+import { ISharedEditOptions, IEditFeatureResult } from "./helpers";
 
 /**
  * Add features request options. See the [REST Documentation](https://developers.arcgis.com/rest/services-reference/add-features.htm) for more information.
