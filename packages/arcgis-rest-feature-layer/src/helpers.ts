--- conflicted
+++ resolved
@@ -5,15 +5,8 @@
   GeometryType,
   SpatialRelationship,
   IGeometry,
-<<<<<<< HEAD
-  ISpatialReference,
-  IRequestOptions,
-  ILayer
-} from "@esri/arcgis-rest-request";
-=======
   ISpatialReference
 } from "@esri/arcgis-rest-types";
->>>>>>> 9028d820
 
 /**
  * Base options for making requests against feature layers
