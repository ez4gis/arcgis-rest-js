--- conflicted
+++ resolved
@@ -7,10 +7,9 @@
 
 ### [Unreleased][HEAD]
 
-<<<<<<< HEAD
 * New Features
    * A new [`addGroupUsers`](https://esri.github.io/arcgis-rest-js/api/portal/addGroupUsers/) method has been added to add members to a given group.
-=======
+
 ## [2.0.4] - June 14th 2019
 
 ### @esri/arcgis-rest-auth
@@ -22,7 +21,6 @@
 
 * Chores
    * **chore**: bump rollup (and family) (#575) [`f7a88f74`](https://github.com/Esri/arcgis-rest-js/commit/f7a88f74fe0687db102a7371b47b27d0a9ad36cb)
->>>>>>> cd39c5b1
 
 ## [2.0.3] - May 23rd 2019
 
